{
  "recommendations": [
    "github.vscode-pull-request-github",
    "eamodio.gitlens",
    "dbaeumer.vscode-eslint",
    "esbenp.prettier-vscode",
    "bierner.lit-html",
    "runem.lit-plugin",
    "davidanson.vscode-markdownlint",
    "redhat.vscode-yaml",
<<<<<<< HEAD
    "lokalise.i18n-ally",
    "vitest.explorer"
=======
    // "lokalise.i18n-ally",
    "zixuanchen.vitest-explorer",
    "inlang.vs-code-extension" // improved i18n DX
>>>>>>> 6307dafd
  ]
}<|MERGE_RESOLUTION|>--- conflicted
+++ resolved
@@ -8,13 +8,8 @@
     "runem.lit-plugin",
     "davidanson.vscode-markdownlint",
     "redhat.vscode-yaml",
-<<<<<<< HEAD
     "lokalise.i18n-ally",
-    "vitest.explorer"
-=======
-    // "lokalise.i18n-ally",
-    "zixuanchen.vitest-explorer",
-    "inlang.vs-code-extension" // improved i18n DX
->>>>>>> 6307dafd
+    "vitest.explorer",
+    "inlang.vs-code-extension"
   ]
 }